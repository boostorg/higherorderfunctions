#!/bin/bash

function extract 
{
    sed -n '/^\/\/\/ /s,/// ,,p' ../fit/$1.h > src/$1.md
}

extract always
extract apply
extract apply_eval
extract args
extract capture
extract compose
extract conditional
<<<<<<< HEAD
extract compress
=======
extract construct
>>>>>>> 2a2743f7
extract eval
extract fix
extract flip
extract flow
extract function
extract identity
extract implicit
extract indirect
extract infix
extract is_callable
extract lambda
extract lazy
extract lift
extract match
extract mutable
extract by
extract pack
extract partial
extract pipable
extract placeholders
extract protect
extract result
extract returns
extract reveal
extract reverse_compress
extract static
extract tap
extract unpack
extract variadic<|MERGE_RESOLUTION|>--- conflicted
+++ resolved
@@ -12,11 +12,8 @@
 extract capture
 extract compose
 extract conditional
-<<<<<<< HEAD
 extract compress
-=======
 extract construct
->>>>>>> 2a2743f7
 extract eval
 extract fix
 extract flip
