--- conflicted
+++ resolved
@@ -1,9 +1,6 @@
-<<<<<<< HEAD
-=======
 REM Copyright 2018 Paul Fultz II
 REM Distributed under the Boost Software License, Version 1.0.
 REM http://www.boost.org/LICENSE_1_0.txt
->>>>>>> b29b56a6
 @ECHO OFF
 
 REM Command file for Sphinx documentation
