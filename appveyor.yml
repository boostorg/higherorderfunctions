--- conflicted
+++ resolved
@@ -10,21 +10,6 @@
 
   - GENERATOR: "Visual Studio 14 2015"
     CONFIG: Debug
-<<<<<<< HEAD
-    os: Visual Studio 2015
-
-  - GENERATOR: "Visual Studio 14 2015"
-    CONFIG: Release
-    os: Visual Studio 2015
-
-  - GENERATOR: "Visual Studio 15 2017"
-    CONFIG: Debug
-    os: Visual Studio 2017
-
-  - GENERATOR: "Visual Studio 15 2017"
-    CONFIG: Release
-    os: Visual Studio 2017
-=======
     APPVEYOR_BUILD_WORKER_IMAGE: Visual Studio 2015
 
   - GENERATOR: "Visual Studio 14 2015"
@@ -38,7 +23,6 @@
   - GENERATOR: "Visual Studio 15 2017"
     CONFIG: Release
     APPVEYOR_BUILD_WORKER_IMAGE: Visual Studio 2017
->>>>>>> 72b89115
 
 matrix:
   fast_finish: true
