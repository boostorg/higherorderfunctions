language: cpp
script: cmake
sudo: false

matrix:
    include:
        # Clang
        - env: CLANG_VERSION=3.4 BUILD_TYPE=Debug ASAN=on LIBCXX=off
          os: linux
          compiler: clang
          addons: &clang34
            apt:
              packages:
                - g++-4.9
                - valgrind
              sources:
                - ubuntu-toolchain-r-test

        - env: CLANG_VERSION=3.4 BUILD_TYPE=Debug ASAN=on LIBCXX=off CXX11=on
          os: linux
          compiler: clang
          addons: *clang34

        - env: CLANG_VERSION=3.5 BUILD_TYPE=Debug ASAN=on LIBCXX=on
          os: linux
          compiler: clang-3.5
          addons: &clang35
            apt:
              packages:
                - clang-3.5
                - valgrind
              sources:
                - ubuntu-toolchain-r-test
                - llvm-toolchain-precise-3.5

        - env: CLANG_VERSION=3.5 BUILD_TYPE=Debug ASAN=on LIBCXX=off
          os: linux
          compiler: clang-3.5
          addons: *clang35

        - env: CLANG_VERSION=3.7 BUILD_TYPE=Debug ASAN=off LIBCXX=on
          os: linux
          compiler: clang-3.7
          addons: &clang37
            apt:
              packages:
                - clang-3.7
                - valgrind
              sources:
                - ubuntu-toolchain-r-test
                - llvm-toolchain-precise-3.7

        - env: CLANG_VERSION=3.7 BUILD_TYPE=Debug ASAN=off LIBCXX=off
          os: linux
          compiler: clang-3.7
          addons: *clang37

        # Gcc
        - env: GCC_VERSION=4.9 BUILD_TYPE=Debug ASAN=off LIBCXX=off
          os: linux
          compiler: gcc-4.9
          addons: &gcc49
            apt:
              packages:
                - g++-4.9
                - valgrind
              sources:
                - ubuntu-toolchain-r-test

        - env: GCC_VERSION=4.8 BUILD_TYPE=Debug ASAN=off LIBCXX=off
          os: linux
          compiler: gcc-4.8
          addons: &gcc48
            apt:
              packages:
                - g++-4.8
                - valgrind
              sources:
                - ubuntu-toolchain-r-test


        - env: GCC_VERSION=4.7 BUILD_TYPE=Debug ASAN=off LIBCXX=off
          os: linux
          compiler: gcc-4.7
          addons: &gcc47
            apt:
              packages:
                - g++-4.7
                - valgrind
              sources:
                - ubuntu-toolchain-r-test

        - env: GCC_VERSION=4.6 BUILD_TYPE=Debug ASAN=off LIBCXX=off
          os: linux
          compiler: gcc-4.6
          addons: &gcc46
            apt:
              packages:
                - g++-4.6
                - valgrind
              sources:
                - ubuntu-toolchain-r-test

install:
    - export CHECKOUT_PATH=`pwd`;
    - if [ -n "$GCC_VERSION" ]; then export CXX="g++-${GCC_VERSION}" CC="gcc-${GCC_VERSION}"; fi
    - if [ -n "$CLANG_VERSION" ]; then export CXX="clang++-${CLANG_VERSION}" CC="clang-${CLANG_VERSION}"; fi
    - if [[ "$CLANG_VERSION" == "3.4" ]]; then export CXX="/usr/local/clang-3.4/bin/clang++" CC="/usr/local/clang-3.4/bin/clang"; fi
    - export CXXFLAGS="-Wall -Wextra -Werror"
    # Setup deps directory
    - export DEPS_DIR="${TRAVIS_BUILD_DIR}/deps"
    - mkdir ${DEPS_DIR} && cd ${DEPS_DIR}
    - mkdir usr
    - export PATH=${DEPS_DIR}/usr/bin:${PATH}
    # Install cmake
    - CMAKE_URL="http://www.cmake.org/files/v3.3/cmake-3.3.1-Linux-x86_64.tar.gz"
    - travis_retry wget --no-check-certificate --quiet -O - ${CMAKE_URL} | tar --strip-components=1 -xz -C usr
    # Show compiler info
    - $CXX --version
    - which $CXX
    - $CC --version
    - which $CC
    # Install libc++
    - |
      if [[ "$LIBCXX" == "on" ]]; then
        if [[ "${CLANG_VERSION}" == "3.5" ]]; then LLVM_VERSION="3.5.2"; fi
        if [[ "${CLANG_VERSION}" == "3.6" ]]; then LLVM_VERSION="3.6.2"; fi
        if [[ "${CLANG_VERSION}" == "3.7" ]]; then LLVM_VERSION="3.7.0"; fi
        LLVM_URL="http://llvm.org/releases/${LLVM_VERSION}/llvm-${LLVM_VERSION}.src.tar.xz"
        LIBCXX_URL="http://llvm.org/releases/${LLVM_VERSION}/libcxx-${LLVM_VERSION}.src.tar.xz"
        LIBCXXABI_URL="http://llvm.org/releases/${LLVM_VERSION}/libcxxabi-${LLVM_VERSION}.src.tar.xz"

        mkdir -p llvm llvm/build llvm/projects/libcxx llvm/projects/libcxxabi
        travis_retry wget --quiet -O - ${LLVM_URL} | tar --strip-components=1 -x --xz -C llvm
        travis_retry wget --quiet -O - ${LIBCXX_URL} | tar --strip-components=1 -x --xz -C llvm/projects/libcxx
        travis_retry wget --quiet -O - ${LIBCXXABI_URL} | tar --strip-components=1 -x --xz -C llvm/projects/libcxxabi
        (cd llvm/build && cmake .. -DCMAKE_INSTALL_PREFIX=${DEPS_DIR}/usr)
        (cd llvm/build/projects/libcxx && make install -j2)
        (cd llvm/build/projects/libcxxabi && make install -j2)
        export LDFLAGS="-L${DEPS_DIR}/usr/lib -lc++ -lc++abi"
        export CXXFLAGS="${CXXFLAGS} -stdlib=libc++ -I${DEPS_DIR}/usr/include/c++/v1"
        export LD_LIBRARY_PATH="${LD_LIBRARY_PATH}:${DEPS_DIR}/usr/lib"
      fi
    # Show files that have been installed
    - ls -lR ${DEPS_DIR}/usr

script:
    - export INSTALL_PREFIX_PATH="${TRAVIS_BUILD_DIR}/usr"
    - mkdir -p "$INSTALL_PREFIX_PATH"
    - export PKG_CONFIG_PATH="$INSTALL_PREFIX_PATH/lib/pkgconfig"
    - cd $CHECKOUT_PATH
    - if [ ! -d build ]; then mkdir build; fi
    - cd build
    - if [[ "$CXX11" == "on" ]]; then export CXXFLAGS="${CXXFLAGS} -std=c++11"; fi
    - if [[ "$ASAN" == "on" ]]; then export CXXFLAGS="${CXXFLAGS} -fsanitize=address,undefined,integer -fno-omit-frame-pointer -fno-sanitize=unsigned-integer-overflow"; fi
    - cmake -DCMAKE_BUILD_TYPE=$BUILD_TYPE -DCMAKE_INSTALL_PREFIX=$INSTALL_PREFIX_PATH ..
    - CTEST_OUTPUT_ON_FAILURE=1 CTEST_PARALLEL_LEVEL=2 make -j2 check VERBOSE=1
    - make install
<<<<<<< HEAD
    - pkg-config fit --cflags
    - for file in fit/*.h; do echo -e "#include <$file>\nint main() {}" | clang++ -std=c++0x `pkg-config fit --cflags` -x c++ -S -; done
    - cd .. && rm -rf build/
=======
    - cd ..
    - HEADERS=$(echo fit/*.h)
    - for file in $HEADERS; do echo -e "#include <$file>\nint main() {}" | clang++ -std=gnu++0x `pkg-config fit --cflags` -x c++ -S -; done
    - rm -rf build/
>>>>>>> f96a4a85
    - rm -rf "$INSTALL_PREFIX_PATH"
<|MERGE_RESOLUTION|>--- conflicted
+++ resolved
@@ -156,14 +156,9 @@
     - cmake -DCMAKE_BUILD_TYPE=$BUILD_TYPE -DCMAKE_INSTALL_PREFIX=$INSTALL_PREFIX_PATH ..
     - CTEST_OUTPUT_ON_FAILURE=1 CTEST_PARALLEL_LEVEL=2 make -j2 check VERBOSE=1
     - make install
-<<<<<<< HEAD
     - pkg-config fit --cflags
-    - for file in fit/*.h; do echo -e "#include <$file>\nint main() {}" | clang++ -std=c++0x `pkg-config fit --cflags` -x c++ -S -; done
-    - cd .. && rm -rf build/
-=======
     - cd ..
     - HEADERS=$(echo fit/*.h)
     - for file in $HEADERS; do echo -e "#include <$file>\nint main() {}" | clang++ -std=gnu++0x `pkg-config fit --cflags` -x c++ -S -; done
     - rm -rf build/
->>>>>>> f96a4a85
     - rm -rf "$INSTALL_PREFIX_PATH"
